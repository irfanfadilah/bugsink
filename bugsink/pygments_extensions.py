--- conflicted
+++ resolved
@@ -70,12 +70,7 @@
     Similar to pygments' guess_lexer_for_filename, but:
 
     * we iterate over the lexers in order of "most recently matched".
-<<<<<<< HEAD
-    * we return only a single result based on filename.
-    * we don't have the "code" argument; lexer.analyse_text is useless, see git-branch attempt-at-bettter-guess-filename
-=======
     * we return only a single result based on filename & code
->>>>>>> 5810c1c5
 
     We return None if no lexer matches the filename.
 
