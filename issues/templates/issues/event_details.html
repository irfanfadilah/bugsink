--- conflicted
+++ resolved
@@ -64,13 +64,8 @@
     <div class="mb-6">
         {% for tag in event.get_tags %}
             <div class="flex {% if forloop.first %}border-slate-300 border-t-2{% endif %}">
-<<<<<<< HEAD
                 <div class="w-1/4 {% if not forloop.last %}border-b-2 border-dotted border-slate-300{% endif %}">{{ tag.value.key.key }}</div>
-                <div class="w-3/4 {% if not forloop.last %} border-b-2 border-dotted border-slate-300{% endif %} font-mono">{{ tag.value.value }}</div>
-=======
-                <div class="w-1/4 {% if not forloop.last %}border-b-2 border-dotted border-slate-300{% endif %}">{{ key }}</div>
-                <div class="w-3/4 {% if not forloop.last %} border-b-2 border-dotted border-slate-300{% endif %} font-mono">{{ value|linebreaks }}</div>
->>>>>>> d400d98a
+                <div class="w-3/4 {% if not forloop.last %} border-b-2 border-dotted border-slate-300{% endif %} font-mono">{{ tag.value.value|linebreaks }}</div>
             </div>
         {% endfor %}
     </div>
